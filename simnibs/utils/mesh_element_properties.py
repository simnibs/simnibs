from __future__ import division
from enum import IntEnum


class ElementTags(IntEnum):
    TH_START = 0
    WM = 1
    GM = 2
    CSF = 3
    BONE = 4
    SCALP = 5
    EYE_BALLS = 6
    COMPACT_BONE = 7
    SPONGY_BONE = 8
    BLOOD = 9
    MUSCLE = 10
<<<<<<< HEAD
    EDEMA = 11
    NECROSIS = 16
    BURRHOLES = 19
    RESECTION_CAVITIES = 20
    TUMOR_SHELL = 24
    RESIDUAL_TUMOR = 25
=======
    FAT = 12
>>>>>>> 55be60be
    ELECTRODE_RUBBER_START = 100
    ELECTRODE_RUBBER = 100
    ELECTRODE_RUBBER_END = 499
    SALINE_START = 500
    SALINE = 500
    SALINE_END = 899
    CREAM = 999
    TH_END = 999

    TH_SURFACE_START = 1000
    WM_TH_SURFACE = TH_SURFACE_START + WM
    GM_TH_SURFACE = TH_SURFACE_START + GM
    CSF_TH_SURFACE = TH_SURFACE_START + CSF
    BONE_TH_SURFACE = TH_SURFACE_START + BONE
    SCALP_TH_SURFACE = TH_SURFACE_START + SCALP
    EYE_BALLS_TH_SURFACE = TH_SURFACE_START + EYE_BALLS
    COMPACT_BONE_TH_SURFACE = TH_SURFACE_START + COMPACT_BONE
    SPONGY_BONE_TH_SURFACE = TH_SURFACE_START + SPONGY_BONE
    BLOOD_TH_SURFACE = TH_SURFACE_START + BLOOD
    MUSCLE_TH_SURFACE = TH_SURFACE_START + MUSCLE
    EDEMA_TH_SURFACE = TH_SURFACE_START + EDEMA
    NECROSIS_TH_SURFACE = TH_SURFACE_START + NECROSIS
    BURRHOLES_TH_SURFACE = TH_SURFACE_START + BURRHOLES
    RESECTION_CAVITIES_TH_SURFACE = TH_SURFACE_START + RESECTION_CAVITIES
    TUMOR_SHELL_TH_SURFACE = TH_SURFACE_START + TUMOR_SHELL
    RESIDUAL_TUMOR_TH_SURFACE = TH_SURFACE_START + RESIDUAL_TUMOR
    ELECTRODE_RUBBER_TH_SURFACE_START = TH_SURFACE_START + ELECTRODE_RUBBER_START
    ELECTRODE_RUBBER_TH_SURFACE = TH_SURFACE_START + ELECTRODE_RUBBER
    ELECTRODE_RUBBER_TH_SURFACE_END = TH_SURFACE_START + ELECTRODE_RUBBER_END
    SALINE_TH_SURFACE_START = TH_SURFACE_START + SALINE_START
    SALINE_TH_SURFACE = TH_SURFACE_START + SALINE
    SALINE_TH_SURFACE_END = TH_SURFACE_START + SALINE_END
    ELECTRODE_PLUG_SURFACE_START = 2000
    ELECTRODE_PLUG_SURFACE_END = 2499
    TH_SURFACE_END = 2499

    LH_SURFACE_START = 5000
    LH_WM_SURFACE = LH_SURFACE_START + WM
    LH_GM_SURFACE = LH_SURFACE_START + GM
    LH_SPHERE = LH_SURFACE_START + 100
    LH_SPHERE_REG = LH_SURFACE_START + 101
    LH_SURFACE_END = 5999

    LH_CENTRAL_SURFACE_START = 6000
    LH_CENTRAL_GM = LH_CENTRAL_SURFACE_START + GM
    LH_CENTRAL_LAYER_1 = LH_CENTRAL_SURFACE_START + 100
    LH_CENTRAL_LAYER_23 = LH_CENTRAL_SURFACE_START + 101
    LH_CENTRAL_LAYER_4 = LH_CENTRAL_SURFACE_START + 102
    LH_CENTRAL_LAYER_5 = LH_CENTRAL_SURFACE_START + 103
    LH_CENTRAL_LAYER_6 = LH_CENTRAL_SURFACE_START + 104
    LH_CENTRAL_SURFACE_END = 6999

    RH_SURFACE_START = 7000
    RH_WM_SURFACE = RH_SURFACE_START + WM
    RH_GM_SURFACE = RH_SURFACE_START + GM
    RH_SPHERE = RH_SURFACE_START + 100
    RH_SPHERE_REG = RH_SURFACE_START + 101
    RH_SURFACE_END = 7999

    RH_CENTRAL_SURFACE_START = 8000
    RH_CENTRAL_GM = RH_CENTRAL_SURFACE_START + GM
    RH_CENTRAL_LAYER_1 = RH_CENTRAL_SURFACE_START + 100
    RH_CENTRAL_LAYER_23 = RH_CENTRAL_SURFACE_START + 101
    RH_CENTRAL_LAYER_4 = RH_CENTRAL_SURFACE_START + 102
    RH_CENTRAL_LAYER_5 = RH_CENTRAL_SURFACE_START + 103
    RH_CENTRAL_LAYER_6 = RH_CENTRAL_SURFACE_START + 104
    RH_CENTRAL_SURFACE_END = 8999


class CentralLayerDepths:
    CENTRAL_LAYER_1 = 0.06
    CENTRAL_LAYER_23 = 0.4
    CENTRAL_LAYER_4 = 0.55
    CENTRAL_LAYER_5 = 0.65
    CENTRAL_LAYER_6 = 0.85


central_cortical_layer_depths: dict[int, float] = {
    ElementTags.LH_CENTRAL_LAYER_1: CentralLayerDepths.CENTRAL_LAYER_1,
    ElementTags.RH_CENTRAL_LAYER_1: CentralLayerDepths.CENTRAL_LAYER_1,
    ElementTags.LH_CENTRAL_LAYER_23: CentralLayerDepths.CENTRAL_LAYER_23,
    ElementTags.RH_CENTRAL_LAYER_23: CentralLayerDepths.CENTRAL_LAYER_23,
    ElementTags.LH_CENTRAL_LAYER_4: CentralLayerDepths.CENTRAL_LAYER_4,
    ElementTags.RH_CENTRAL_LAYER_4: CentralLayerDepths.CENTRAL_LAYER_4,
    ElementTags.LH_CENTRAL_LAYER_5: CentralLayerDepths.CENTRAL_LAYER_5,
    ElementTags.RH_CENTRAL_LAYER_5: CentralLayerDepths.CENTRAL_LAYER_5,
    ElementTags.LH_CENTRAL_LAYER_6: CentralLayerDepths.CENTRAL_LAYER_6,
    ElementTags.RH_CENTRAL_LAYER_6: CentralLayerDepths.CENTRAL_LAYER_6,
}

central_cortical_layer_names: dict[int, str] = {
    ElementTags.LH_CENTRAL_LAYER_1: "central_cl_1",
    ElementTags.RH_CENTRAL_LAYER_1: "central_cl_1",
    ElementTags.LH_CENTRAL_LAYER_23: "central_cl_23",
    ElementTags.RH_CENTRAL_LAYER_23: "central_cl_23",
    ElementTags.LH_CENTRAL_LAYER_4: "central_cl_4",
    ElementTags.RH_CENTRAL_LAYER_4: "central_cl_4",
    ElementTags.LH_CENTRAL_LAYER_5: "central_cl_5",
    ElementTags.RH_CENTRAL_LAYER_5: "central_cl_5",
    ElementTags.LH_CENTRAL_LAYER_6: "central_cl_6",
    ElementTags.RH_CENTRAL_LAYER_6: "central_cl_6",
}

central_cortical_layer_tags: list[int] = [
    ElementTags.LH_CENTRAL_LAYER_1,
    ElementTags.RH_CENTRAL_LAYER_1,
    ElementTags.LH_CENTRAL_LAYER_23,
    ElementTags.RH_CENTRAL_LAYER_23,
    ElementTags.LH_CENTRAL_LAYER_4,
    ElementTags.RH_CENTRAL_LAYER_4,
    ElementTags.LH_CENTRAL_LAYER_5,
    ElementTags.RH_CENTRAL_LAYER_5,
    ElementTags.LH_CENTRAL_LAYER_6,
    ElementTags.RH_CENTRAL_LAYER_6,
]

tissue_tags: list[int] = [
    ElementTags.WM,
    ElementTags.GM,
    ElementTags.CSF,
    ElementTags.BONE,
    ElementTags.SCALP,
    ElementTags.EYE_BALLS,
    ElementTags.COMPACT_BONE,
    ElementTags.SPONGY_BONE,
    ElementTags.BLOOD,
    ElementTags.MUSCLE,
    ElementTags.ELECTRODE_RUBBER,
    ElementTags.SALINE,
    ElementTags.EDEMA,
    ElementTags.NECROSIS,
    ElementTags.BURRHOLES,
    ElementTags.RESECTION_CAVITIES,
    ElementTags.TUMOR_SHELL,
    ElementTags.RESIDUAL_TUMOR
]

tissue_names: dict[int, str] = {
    ElementTags.WM: "WM",
    ElementTags.GM: "GM",
    ElementTags.CSF: "CSF",
    ElementTags.BONE: "Bone",
    ElementTags.SCALP: "Scalp",
    ElementTags.EYE_BALLS: "Eye_balls",
    ElementTags.COMPACT_BONE: "Compact_bone",
    ElementTags.SPONGY_BONE: "Spongy_bone",
    ElementTags.BLOOD: "Blood",
    ElementTags.MUSCLE: "Muscle",
    ElementTags.ELECTRODE_RUBBER: "Electrode_rubber",
    ElementTags.SALINE: "Saline",
    ElementTags.EDEMA: 'Edema',
    ElementTags.NECROSIS: 'Necrosis',
    ElementTags.BURRHOLES: 'Burrholes',
    ElementTags.RESECTION_CAVITIES: 'Resection Cavities',
    ElementTags.TUMOR_SHELL: 'Tumor shell',
    ElementTags.RESIDUAL_TUMOR: 'Residual Tumor'
}

tissue_conductivities: dict[int, float] = {
    ElementTags.WM: 0.126,
    ElementTags.GM: 0.275,
    ElementTags.CSF: 1.654,
    ElementTags.BONE: 0.010,
    ElementTags.SCALP: 0.465,
    ElementTags.EYE_BALLS: 0.5,
    ElementTags.COMPACT_BONE: 0.008,
    ElementTags.SPONGY_BONE: 0.025,
    ElementTags.BLOOD: 0.6,
    ElementTags.MUSCLE: 0.16,
    ElementTags.ELECTRODE_RUBBER: 29.4,
    ElementTags.SALINE: 1.0,
    ElementTags.EDEMA: 0.71,
    ElementTags.NECROSIS: 1.0,
    ElementTags.BURRHOLES: 1.654,
    ElementTags.RESECTION_CAVITIES: 1.654,
    ElementTags.TUMOR_SHELL: 0.24,
    ElementTags.RESIDUAL_TUMOR: 1.654
}

tissue_conductivity_descriptions: dict[int, str] = {
    ElementTags.WM: "brain white matter (from Wagner 2004)",
    ElementTags.GM: "brain gray matter (from Wagner 2004)",
    ElementTags.CSF: "cerebrospinal fluid (from Wagner 2004)",
    ElementTags.BONE: "average bone (from Wagner 2004)",
    ElementTags.SCALP: "average scalp (from Wagner 2004)",
    ElementTags.EYE_BALLS: "vitreous humour (from Opitz, Paulus, Thielscher, submitted)",
    ElementTags.COMPACT_BONE: "compact bone (from Opitz, Paulus, Thielscher, submitted)",
    ElementTags.SPONGY_BONE: "spongy bone (from Opitz, Paulus, Thielscher, submitted)",
    ElementTags.BLOOD: "Blood (from Gabriel et al, 2009)",
    ElementTags.MUSCLE: "Muscle (from Gabriel et al, 2009)",
    ElementTags.ELECTRODE_RUBBER: "for tDCS rubber electrodes",
    ElementTags.SALINE: "for tDCS sponge electrodes",
    ElementTags.EDEMA: 'Edema',
    ElementTags.NECROSIS: 'Necrosis',
    ElementTags.BURRHOLES: 'Burrholes (CSF)',
    ElementTags.RESECTION_CAVITIES: 'Resection Cavities (CSF)',
    ElementTags.TUMOR_SHELL: 'Tumor shell',
    ElementTags.RESIDUAL_TUMOR: 'Residual Tumor (CSF)'
}<|MERGE_RESOLUTION|>--- conflicted
+++ resolved
@@ -14,16 +14,13 @@
     SPONGY_BONE = 8
     BLOOD = 9
     MUSCLE = 10
-<<<<<<< HEAD
     EDEMA = 11
+    FAT = 12
     NECROSIS = 16
     BURRHOLES = 19
     RESECTION_CAVITIES = 20
     TUMOR_SHELL = 24
     RESIDUAL_TUMOR = 25
-=======
-    FAT = 12
->>>>>>> 55be60be
     ELECTRODE_RUBBER_START = 100
     ELECTRODE_RUBBER = 100
     ELECTRODE_RUBBER_END = 499
@@ -45,6 +42,7 @@
     BLOOD_TH_SURFACE = TH_SURFACE_START + BLOOD
     MUSCLE_TH_SURFACE = TH_SURFACE_START + MUSCLE
     EDEMA_TH_SURFACE = TH_SURFACE_START + EDEMA
+    FAT_TH_SURFACE = TH_SURFACE_START + FAT
     NECROSIS_TH_SURFACE = TH_SURFACE_START + NECROSIS
     BURRHOLES_TH_SURFACE = TH_SURFACE_START + BURRHOLES
     RESECTION_CAVITIES_TH_SURFACE = TH_SURFACE_START + RESECTION_CAVITIES
@@ -154,6 +152,7 @@
     ElementTags.ELECTRODE_RUBBER,
     ElementTags.SALINE,
     ElementTags.EDEMA,
+    ElementTags.FAT,
     ElementTags.NECROSIS,
     ElementTags.BURRHOLES,
     ElementTags.RESECTION_CAVITIES,
@@ -175,6 +174,7 @@
     ElementTags.ELECTRODE_RUBBER: "Electrode_rubber",
     ElementTags.SALINE: "Saline",
     ElementTags.EDEMA: 'Edema',
+    ElementTags.FAT: 'Fat',
     ElementTags.NECROSIS: 'Necrosis',
     ElementTags.BURRHOLES: 'Burrholes',
     ElementTags.RESECTION_CAVITIES: 'Resection Cavities',
@@ -196,6 +196,7 @@
     ElementTags.ELECTRODE_RUBBER: 29.4,
     ElementTags.SALINE: 1.0,
     ElementTags.EDEMA: 0.71,
+    ElementTags.FAT: 0.0776,
     ElementTags.NECROSIS: 1.0,
     ElementTags.BURRHOLES: 1.654,
     ElementTags.RESECTION_CAVITIES: 1.654,
@@ -217,6 +218,7 @@
     ElementTags.ELECTRODE_RUBBER: "for tDCS rubber electrodes",
     ElementTags.SALINE: "for tDCS sponge electrodes",
     ElementTags.EDEMA: 'Edema',
+    ElementTags.FAT: "Fat (from IT'IS)",
     ElementTags.NECROSIS: 'Necrosis',
     ElementTags.BURRHOLES: 'Burrholes (CSF)',
     ElementTags.RESECTION_CAVITIES: 'Resection Cavities (CSF)',
