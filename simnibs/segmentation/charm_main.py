--- conflicted
+++ resolved
@@ -114,13 +114,9 @@
     output_smoothed = nib.Nifti1Image(img_smoothed, input_raw.affine)
     nib.save(output_smoothed, output_name)
 
-<<<<<<< HEAD
-def _init_atlas_affine(t1_scan, mni_template, seg_path):
-    registerer = samseg.gems.KvlAffineRegistrationCC(0.0001,
-=======
+
 def _init_atlas_affine(t1_scan, mni_template, affine_settings):
     registerer = samseg.gems.KvlAffineRegistration(0.0001,
->>>>>>> 0138c141
                                                    300,
                                                    7,
                                                    [3,2],
@@ -129,10 +125,6 @@
                                                    True,
                                                    0.5,
                                                    'b')
-<<<<<<< HEAD
-=======
-    registerer = samseg.gems.KvlAffineRegistration()
->>>>>>> 0138c141
     registerer.read_images(t1_scan, mni_template)
     registerer.initialize_transform()
     registerer.register()
