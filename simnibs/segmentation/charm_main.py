import logging
import os
import shutil
import time
import subprocess
import nibabel as nib
import glob
import sys
import tempfile
import re
import numpy as np

from simnibs import SIMNIBSDIR

from . import samseg
from . import charm_utils
from .. import __version__
from .. import utils
from ..utils.simnibs_logger import logger
from ..utils import file_finder
from ..utils import transformations
from ..utils.transformations import crop_vol
from ..utils.spawn_process import spawn_process
from ..mesh_tools.meshing import create_mesh
from ..mesh_tools.mesh_io import (
    read_gifti_surface,
    write_msh,
    read_off,
    write_off,
    Msh,
    ElementData,
)
from ..simulation import cond
from ..utils import html_writer


def run(
    subject_dir=None,
    T1=None,
    T2=None,
    registerT2=False,
    initatlas=False,
    segment=False,
    create_surfaces=False,
    mesh_image=False,
    usesettings=None,
    noneck=False,
    init_transform=None,
    options_str=None,
):
    """charm pipeline

    PARAMETERS
    ----------
    subject_dir : str, mandatory
        output directory
    T1 : str
        filename of T1 image
    T2 : str
        filename of T2 image

    --> parameters to control the workflow:
    registerT2 : bool
        run T2-to-T1 registration (default = False)
    initatlas : bool
        run affine registration of atlas to input images (default = False)
    segment : bool
        run volume and surface segmentation (default = False)
    mesh_image : bool
        run tetrahedral meshing (default = False)
    --> further parameters:
    init_transform: path-like
        Transformation matrix used to initialize the affine registration of the
        MNI template to the subject MRI, i.e., it takes the MNI template *to*
        subject space. Supplied as a path to a space delimited .txt file
        containing a 4x4 transformation matrix (default = None, corresponding
        to the identity matrix).
    usesettings : str
        filename of alternative settings-file (default = None)
    options_str : str
        string of command line options to add to logging (default = None)
    RETURNS
    ----------
        None
    """
    # ------------------------START UP-----------------------------------------
    start = time.time()

    # Initialize subject directory
    if not os.path.exists(subject_dir):
        os.mkdir(subject_dir)
    sub_files = file_finder.SubjectFiles(subpath=subject_dir)

<<<<<<< HEAD
    # initialize subject files
    sub_files = file_finder.SubjectFiles(None, subject_dir)
    # start logging ...
    with open(sub_files.charm_log, 'a') as f:
        f.write('<HTML><HEAD><TITLE>charm report</TITLE></HEAD><BODY><pre>')
        f.close()
    fh = logging.FileHandler(sub_files.charm_log, mode="a")
    formatter = logging.Formatter("%(levelname)s: %(message)s")
    fh.setFormatter(formatter)
    fh.setLevel(logging.DEBUG)
    logger.addHandler(fh)
    utils.simnibs_logger.register_excepthook(logger)
=======
    logfile = _setup_logger(sub_files)

    logger.info(f"simnibs version {__version__}")
    logger.info(f"charm run started: {time.asctime()}")
    logger.debug(f"options: {options_str}")

    settings = _read_settings_and_copy(usesettings, sub_files)
    denoise_settings = settings["preprocess"]
    do_denoise = denoise_settings["denoise"]
    samseg_settings = settings["samseg"]
    logger.debug(settings)
>>>>>>> 066dcffa

    if init_transform:
        init_transform = np.loadtxt(init_transform)
        assert init_transform.shape == (
            4,
            4,
        ), f"`init_transform` should have shape (4, 4), got {init_transform.shape}"
        # Change from RAS to LPS. ITK uses LPS internally
        RAS2LPS = np.diag([-1, -1, 1, 1])
        init_transform = RAS2LPS @ init_transform @ RAS2LPS

    _prepare_t1(T1, sub_files)
    _prepare_t2(T1, T2, registerT2, sub_files)

    # -------------------------PIPELINE STEPS---------------------------------
    # TODO: denoise T1 here with the sanlm filter, T2 denoised after coreg.
    # Could be before as well but doesn't probably matter that much.
    # Denoising after has the benefit that we keep around the non-denoised
    # versions of all inputs.

    # Make the output path for segmentations
    os.makedirs(sub_files.segmentation_folder, exist_ok=True)

    if do_denoise:
        _denoise_inputs(T1, T2, sub_files)

    # Set-up samseg related things before calling the affine registration
    # and/or segmentation

    # Specify the maximum number of threads the GEMS code will use
    # by default this is all, but can be changed in the .ini
    num_threads = samseg_settings["threads"]
    if isinstance(num_threads, int) and num_threads > 0:
        samseg.setGlobalDefaultNumberOfThreads(num_threads)
        logger.info("Using %d threads, instead of all available." % num_threads)

    # TODO: Setup the visualization tool. This needs some pyqt stuff to be
    # installed. Don't know if we want to expose this in the .ini
    showFigs = False
    showMovies = False
    visualizer = samseg.initVisualizer(showFigs, showMovies)

    (
        template_name,
        atlas_settings,
        atlas_path,
        atlas_level1,
        atlas_level2,
        atlas_affine_name,
        gmm_parameters,
    ) = _setup_atlas(samseg_settings, sub_files)

    if initatlas:
        # initial affine registration of atlas to input images,
        # including break neck
        logger.info("Starting affine registration and neck correction.")
        inputT1 = sub_files.T1_denoised if do_denoise else T1

        if samseg_settings["init_type"] == "atlas":
            trans_mat = None
        elif samseg_settings["init_type"] == "mni":
            mni_template = file_finder.Templates().mni_volume
            mni_settings = settings["initmni"]
            trans_mat = charm_utils._init_atlas_affine(
                inputT1, mni_template, mni_settings
            )
        else:
            logger.info("Affine initialization type unknown. Defaulting to 'atlas'")
            trans_mat = None

        charm_utils._register_atlas_to_input_affine(
            inputT1,
            template_name,
            atlas_affine_name,
            atlas_level1,
            atlas_level2,
            sub_files.segmentation_folder,
            sub_files.template_coregistered,
            settings["initatlas"],
            atlas_settings["neck_optimization"]["neck_tissues"],
            visualizer,
            noneck,
            world_to_world_transform_matrix=trans_mat,
            init_transform=init_transform,
        )

    if segment:
        # This part runs the segmentation, upsamples bias corrected output,
        # writes mni transforms, creates upsampled segmentation, maps tissues
        # to conductivities, runs morphological operations

        # Run the segmentation and return the class, which is needed
        # for further post-processing
        # The bias field kernel size has to be changed based on input
        input_images = []
        input_images.append(sub_files.T1_denoised if do_denoise else T1)
        if os.path.exists(sub_files.T2_reg):
            input_images.append(
                sub_files.T2_reg_denoised if do_denoise else sub_files.T2_reg
            )

        segment_settings = settings["segment"]
        logger.info("Estimating parameters.")
        segment_parameters_and_inputs = charm_utils._estimate_parameters(
            sub_files.segmentation_folder,
            sub_files.template_coregistered,
            atlas_path,
            input_images,
            segment_settings,
            gmm_parameters,
            visualizer,
        )

        # Okay now the parameters have been estimated, and we can segment the
        # scan. However, we need to also do this at an upsampled resolution,
        # so first write out the bias corrected scan, and the segmentation.

        bias_corrected_image_names = [sub_files.T1_bias_corrected]
        if len(input_images) > 1:
            bias_corrected_image_names.append(sub_files.T2_bias_corrected)

        logger.info("Writing out normalized images and labelings.")
        os.makedirs(sub_files.surface_folder, exist_ok=True)
        cat_images = [
            sub_files.norm_image,
            sub_files.cereb_mask,
            sub_files.subcortical_mask,
            sub_files.hemi_mask,
        ]

        cat_structs = atlas_settings["CAT_structures"]
        tissue_settings = atlas_settings["conductivity_mapping"]
        csf_factor = segment_settings["csf_factor"]
        samseg.simnibs_segmentation_utils.writeBiasCorrectedImagesAndSegmentation(
            bias_corrected_image_names,
            sub_files.labeling,
            segment_parameters_and_inputs,
            tissue_settings,
            csf_factor,
            cat_structure_options=cat_structs,
            cat_images=cat_images,
        )

        fn_LUT = sub_files.labeling.rsplit(".", 2)[0] + "_LUT.txt"
        shutil.copyfile(file_finder.templates.labeling_LUT, fn_LUT)

        # Write out MNI warps
        logger.info("Writing out MNI warps.")
        os.makedirs(sub_files.mni_transf_folder, exist_ok=True)
        samseg.simnibs_segmentation_utils.saveWarpField(
            template_name,
            sub_files.mni2conf_nonl,
            sub_files.conf2mni_nonl,
            segment_parameters_and_inputs,
        )

        # Run post-processing
        logger.info("Post-processing segmentation")
        os.makedirs(sub_files.label_prep_folder, exist_ok=True)

        upsampled_image_names = [sub_files.T1_upsampled]
        if len(bias_corrected_image_names) > 1:
            upsampled_image_names.append(sub_files.T2_upsampled)

        cleaned_upsampled_tissues = charm_utils._post_process_segmentation(
            bias_corrected_image_names,
            upsampled_image_names,
            tissue_settings,
            csf_factor,
            segment_parameters_and_inputs,
            sub_files.template_coregistered,
            atlas_affine_name,
            sub_files.tissue_labeling_before_morpho,
            sub_files.upper_mask,
        )

        # Write to disk
        upsampled_image = nib.load(sub_files.T1_upsampled)
        affine_upsampled = upsampled_image.affine
        upsampled_tissues = nib.Nifti1Image(cleaned_upsampled_tissues, affine_upsampled)
        nib.save(upsampled_tissues, sub_files.tissue_labeling_upsampled)
        del cleaned_upsampled_tissues

        fn_LUT = sub_files.tissue_labeling_upsampled.rsplit(".", 2)[0] + "_LUT.txt"
        shutil.copyfile(file_finder.templates.final_tissues_LUT, fn_LUT)

    if create_surfaces:
        # Create surfaces ala CAT12
        logger.info("Starting surface creation")
        starttime = time.time()
        fsavgDir = file_finder.Templates().freesurfer_templates

        surface_settings = settings["surfaces"]
        nprocesses = surface_settings["processes"]
        surf = surface_settings["surf"]
        pial = surface_settings["pial"]
        vdist = surface_settings["vdist"]
        voxsize_pbt = surface_settings["voxsize_pbt"]
        voxsize_refineCS = surface_settings["voxsize_refinecs"]
        th_initial = surface_settings["th_initial"]
        no_selfintersections = surface_settings["no_selfintersections"]
        fillin_gm_from_surf = surface_settings["fillin_gm_from_surf"]
        open_sulci_from_surf = surface_settings["open_sulci_from_surf"]
        exclusion_tissues_fillinGM = surface_settings["exclusion_tissues_fillin_gm"]
        exclusion_tissues_openCSF = surface_settings["exclusion_tissues_open_csf"]

        multithreading_script = [
            os.path.join(SIMNIBSDIR, "segmentation", "run_cat_multiprocessing.py")
        ]
        # fmt: off
        argslist = (
            [
                "--Ymf", sub_files.norm_image,
                "--Yleft_path", sub_files.hemi_mask,
                "--Ymaskhemis_path", sub_files.cereb_mask,
                "--surface_folder", sub_files.surface_folder,
                "--fsavgdir", fsavgDir,
                "--surf",
            ]
            + surf
            + ["--pial"]
            + pial
            + [
                "--vdist", str(vdist[0]), str(vdist[1]),
                "--voxsize_pbt", str(voxsize_pbt[0]), str(voxsize_pbt[1]),
                "--voxsizeCS", str(voxsize_refineCS[0]), str(voxsize_refineCS[1]),
                "--th_initial", str(th_initial),
                "--no_intersect", str(no_selfintersections),
                "--nprocesses", str(nprocesses),
            ]
        )
        # fmt: on

        proc = subprocess.run(
            [sys.executable] + multithreading_script + argslist, stderr=subprocess.PIPE
        )  # stderr: standard stream for simnibs logger
        logger.debug(proc.stderr.decode("ASCII", errors="ignore").replace("\r", ""))
        proc.check_returncode()
        elapsed = time.time() - starttime
        logger.info("Total time surface creation (HH:MM:SS):")
        logger.info(time.strftime("%H:%M:%S", time.gmtime(elapsed)))

        sub_files = file_finder.SubjectFiles(subpath=subject_dir)
        if fillin_gm_from_surf or open_sulci_from_surf:
            logger.info("Improving GM from surfaces")
            starttime = time.time()
            # original tissue mask used for mesh generation
            shutil.copyfile(
                sub_files.tissue_labeling_upsampled,
                os.path.join(sub_files.label_prep_folder, "before_surfmorpho.nii.gz"),
            )
            label_nii = nib.load(sub_files.tissue_labeling_upsampled)
            label_img = np.asanyarray(label_nii.dataobj)
            label_affine = label_nii.affine

            # orginal label mask
            label_nii = nib.load(sub_files.labeling)
            labelorg_img = np.asanyarray(label_nii.dataobj)
            labelorg_affine = label_nii.affine

            if fillin_gm_from_surf:
                # GM central surfaces
                m = Msh()
                if "lh" in surf:
                    m = m.join_mesh(read_gifti_surface(sub_files.get_surface("lh")))
                if "rh" in surf:
                    m = m.join_mesh(read_gifti_surface(sub_files.get_surface("rh")))
                    # fill in GM and save updated mask
                if m.nodes.nr > 0:
                    label_img = charm_utils._fillin_gm_layer(
                        label_img,
                        label_affine,
                        labelorg_img,
                        labelorg_affine,
                        m,
                        exclusion_tissues=exclusion_tissues_fillinGM,
                    )

                    label_nii = nib.Nifti1Image(label_img, label_affine)
                    nib.save(label_nii, sub_files.tissue_labeling_upsampled)
                else:
                    logger.warning(
                        "Neither lh nor rh reconstructed. Filling in from GM surface skipped"
                    )

            if open_sulci_from_surf:
                # GM pial surfaces
                m = Msh()
                if "lh" in pial:
                    m2 = read_gifti_surface(
                        sub_files.get_surface("lh", surf_type="pial")
                    )
                    # remove self-intersections using meshfix
                    with tempfile.NamedTemporaryFile(suffix=".off") as f:
                        mesh_fn = f.name
                    write_off(m2, mesh_fn)
                    cmd = [file_finder.path2bin("meshfix"), mesh_fn, "-o", mesh_fn]
                    spawn_process(cmd, lvl=logging.DEBUG)
                    m = m.join_mesh(read_off(mesh_fn))
                    if os.path.isfile(mesh_fn):
                        os.remove(mesh_fn)
                    if os.path.isfile("meshfix_log.txt"):
                        os.remove("meshfix_log.txt")
                if "rh" in pial:
                    m2 = read_gifti_surface(
                        sub_files.get_surface("rh", surf_type="pial")
                    )
                    # remove self-intersections using meshfix
                    with tempfile.NamedTemporaryFile(suffix=".off") as f:
                        mesh_fn = f.name
                    write_off(m2, mesh_fn)
                    cmd = [file_finder.path2bin("meshfix"), mesh_fn, "-o", mesh_fn]
                    spawn_process(cmd, lvl=logging.DEBUG)
                    m = m.join_mesh(read_off(mesh_fn))
                    if os.path.isfile(mesh_fn):
                        os.remove(mesh_fn)
                    if os.path.isfile("meshfix_log.txt"):
                        os.remove("meshfix_log.txt")
                if m.nodes.nr > 0:
                    charm_utils._open_sulci(
                        label_img,
                        label_affine,
                        labelorg_img,
                        labelorg_affine,
                        m,
                        exclusion_tissues=exclusion_tissues_openCSF,
                    )
                    label_nii = nib.Nifti1Image(label_img, label_affine)
                    nib.save(label_nii, sub_files.tissue_labeling_upsampled)
                else:
                    logger.warning(
                        "Neither lh nor rh pial reconstructed. Opening up of sulci skipped."
                    )

            # print time duration
            elapsed = time.time() - starttime
            logger.info("Total time cost for GM imrpovements in (HH:MM:SS):")
            logger.info(time.strftime("%H:%M:%S", time.gmtime(elapsed)))

    if mesh_image:
        # create mesh from label image
        logger.info("Starting mesh")
        label_image = nib.load(sub_files.tissue_labeling_upsampled)
        label_buffer = np.round(label_image.get_fdata()).astype(
            np.uint16
        )  # Cast to uint16, otherwise meshing complains
        label_affine = label_image.affine
        label_buffer, label_affine, _ = crop_vol(
            label_buffer, label_affine, label_buffer > 0, thickness_boundary=5
        )
        # reduce memory consumption a bit

        # Read in settings for meshing
        mesh_settings = settings["mesh"]
        elem_sizes = mesh_settings["elem_sizes"]
        smooth_size_field = mesh_settings["smooth_size_field"]
        skin_facet_size = mesh_settings["skin_facet_size"]
        facet_distances = mesh_settings["facet_distances"]
        optimize = mesh_settings["optimize"]
        remove_spikes = mesh_settings["remove_spikes"]
        skin_tag = mesh_settings["skin_tag"]
        if not skin_tag:
            skin_tag = None
        hierarchy = mesh_settings["hierarchy"]
        if not hierarchy:
            hierarchy = None
        smooth_steps = mesh_settings["smooth_steps"]
        skin_care = mesh_settings["skin_care"]

        # Meshing
        DEBUG_FN = os.path.join(sub_files.subpath, "before_despike.msh")
        final_mesh = create_mesh(
            label_buffer,
            label_affine,
            elem_sizes=elem_sizes,
            smooth_size_field=smooth_size_field,
            skin_facet_size=skin_facet_size,
            facet_distances=facet_distances,
            optimize=optimize,
            remove_spikes=remove_spikes,
            skin_tag=skin_tag,
            hierarchy=hierarchy,
            smooth_steps=smooth_steps,
            skin_care=skin_care,
            DEBUG_FN=DEBUG_FN,
        )

        logger.info("Writing mesh")
        write_msh(final_mesh, sub_files.fnamehead)
        v = final_mesh.view(cond_list=cond.standard_cond())
        v.write_opt(sub_files.fnamehead)

        logger.info("Transforming EEG positions")
        idx = (final_mesh.elm.elm_type == 2) & (final_mesh.elm.tag1 == skin_tag)
        mesh = final_mesh.crop_mesh(elements=final_mesh.elm.elm_number[idx])

        if not os.path.exists(sub_files.eeg_cap_folder):
            os.mkdir(sub_files.eeg_cap_folder)

        cap_files = glob.glob(os.path.join(file_finder.ElectrodeCaps_MNI, "*.csv"))
        for fn in cap_files:
            fn_out = os.path.splitext(os.path.basename(fn))[0]
            fn_out = os.path.join(sub_files.eeg_cap_folder, fn_out)
            transformations.warp_coordinates(
                fn,
                sub_files.subpath,
                transformation_direction="mni2subject",
                out_name=fn_out + ".csv",
                out_geo=fn_out + ".geo",
                mesh_in=mesh,
            )

        logger.info("Write label image from mesh")
        MNI_template = file_finder.Templates().mni_volume
        mesh = final_mesh.crop_mesh(elm_type=4)
        field = mesh.elm.tag1.astype(np.uint16)
        ed = ElementData(field)
        ed.mesh = mesh
        ed.to_deformed_grid(
            sub_files.mni2conf_nonl,
            MNI_template,
            out=sub_files.final_labels_MNI,
            out_original=sub_files.final_labels,
            method="assign",
            reference_original=sub_files.reference_volume,
        )

        fn_LUT = sub_files.final_labels.rsplit(".", 2)[0] + "_LUT.txt"
        shutil.copyfile(file_finder.templates.final_tissues_LUT, fn_LUT)

    # -------------------------TIDY UP-------------------------------------
    # Create charm_report.html
    logger.info("Creating report")
    html_writer.write_report(sub_files)
    
    # log stopping time and total duration ...
    logger.info("charm run finished: " + time.asctime())
    logger.info(
        "Total running time: " + utils.simnibs_logger.format_time(time.time() - start)
    )

    # stop logging ...
    while logger.hasHandlers():
        logger.removeHandler(logger.handlers[0])
    utils.simnibs_logger.unregister_excepthook()
    logging.shutdown()
    with open(sub_files.charm_log, "r") as f:
        logtext = f.read()

    # Explicitly remove this really annoying stuff from the log
    removetext = (
        re.escape("-\|/"),
        re.escape("Selecting intersections ... ")
        + "\d{1,2}"
        + re.escape(" %Selecting intersections ... ")
        + "\d{1,2}"
        + re.escape(" %"),
    )
    with open(sub_files.charm_log, "w") as f:
        for text in removetext:
            logtext = re.sub(text, "", logtext)
        f.write(logtext)
        f.write("</pre></BODY></HTML>")
<<<<<<< HEAD
        f.close()
=======
        f.close()

    html_writer.write_template(sub_files)


def _setup_logger(sub_files):
    """Add FileHandler etc."""
    logfile = os.path.join(sub_files.subpath, "charm_log.html")
    with open(logfile, "a") as f:
        f.write("<HTML><HEAD><TITLE>charm report</TITLE></HEAD><BODY><pre>")
        f.close()
    fh = logging.FileHandler(logfile, mode="a")
    formatter = logging.Formatter("%(levelname)s: %(message)s")
    fh.setFormatter(formatter)
    fh.setLevel(logging.DEBUG)
    logger.addHandler(fh)
    utils.simnibs_logger.register_excepthook(logger)
    return logfile


def _read_settings_and_copy(usesettings, sub_files):
    # read settings and copy settings file
    if usesettings is None:
        fn_settings = os.path.join(SIMNIBSDIR, "charm.ini")
    else:
        if type(usesettings) == list:
            usesettings = usesettings[0]
        fn_settings = usesettings
    settings = utils.settings_reader.read_ini(fn_settings)
    try:
        shutil.copyfile(fn_settings, sub_files.settings)
    except shutil.SameFileError:
        pass
    return settings


def _prepare_t1(T1, sub_files):
    # copy T1 (as nii.gz) if supplied
    if T1:
        if os.path.exists(T1):
            # Cast to float32 and save
            T1_tmp = nib.load(T1)
            T1_tmp.set_data_dtype(np.float32)
            nib.save(T1_tmp, sub_files.reference_volume)
        else:
            raise FileNotFoundError(f"Could not find input T1 file: {T1}")


def _prepare_t2(T1, T2, registerT2, sub_files):
    if T2:
        T2_exists = os.path.exists(T2)
        if registerT2:
            if T2_exists:
                charm_utils._registerT1T2(T1, T2, sub_files.T2_reg)
            else:
                raise FileNotFoundError(f"Could not find input T2 file: {T2}")
        else:
            if T2_exists:
                T2_tmp = nib.load(T2)
                T2_tmp.set_data_dtype(np.float32)
                nib.save(T2_tmp, sub_files.T2_reg)


def _setup_atlas(samseg_settings, sub_files):
    # Set-up atlas paths
    atlas_name = samseg_settings["atlas_name"]
    logger.info("Using " + atlas_name + " as charm atlas.")
    atlas_path = os.path.join(file_finder.templates.charm_atlas_path, atlas_name)
    atlas_settings = utils.settings_reader.read_ini(
        os.path.join(atlas_path, atlas_name + ".ini")
    )
    atlas_settings_names = atlas_settings["names"]
    template_name = os.path.join(atlas_path, atlas_settings_names["template_name"])
    atlas_affine_name = os.path.join(atlas_path, atlas_settings_names["affine_atlas"])
    atlas_level1 = os.path.join(atlas_path, atlas_settings_names["atlas_level1"])
    atlas_level2 = os.path.join(atlas_path, atlas_settings_names["atlas_level2"])
    if os.path.exists(sub_files.T2_reg):
        gmm_parameters = os.path.join(
            atlas_path, atlas_settings_names["gaussian_parameters_t2"]
        )
    else:
        gmm_parameters = os.path.join(
            atlas_path, atlas_settings_names["gaussian_parameters_t1"]
        )
    return (
        template_name,
        atlas_settings,
        atlas_path,
        atlas_level1,
        atlas_level2,
        atlas_affine_name,
        gmm_parameters,
    )


def _denoise_inputs(T1, T2, sub_files):
    if T1:
        logger.info("Denoising the T1 input and saving.")
        charm_utils._denoise_input_and_save(T1, sub_files.T1_denoised)
    if T2 and os.path.exists(sub_files.T2_reg):
        logger.info("Denoising the registered T2 and saving.")
        charm_utils._denoise_input_and_save(sub_files.T2_reg, sub_files.T2_reg_denoised)
>>>>>>> 066dcffa
<|MERGE_RESOLUTION|>--- conflicted
+++ resolved
@@ -91,32 +91,17 @@
         os.mkdir(subject_dir)
     sub_files = file_finder.SubjectFiles(subpath=subject_dir)
 
-<<<<<<< HEAD
-    # initialize subject files
-    sub_files = file_finder.SubjectFiles(None, subject_dir)
-    # start logging ...
-    with open(sub_files.charm_log, 'a') as f:
-        f.write('<HTML><HEAD><TITLE>charm report</TITLE></HEAD><BODY><pre>')
-        f.close()
-    fh = logging.FileHandler(sub_files.charm_log, mode="a")
-    formatter = logging.Formatter("%(levelname)s: %(message)s")
-    fh.setFormatter(formatter)
-    fh.setLevel(logging.DEBUG)
-    logger.addHandler(fh)
-    utils.simnibs_logger.register_excepthook(logger)
-=======
-    logfile = _setup_logger(sub_files)
-
+    _setup_logger(sub_files.charm_log)
     logger.info(f"simnibs version {__version__}")
     logger.info(f"charm run started: {time.asctime()}")
     logger.debug(f"options: {options_str}")
 
-    settings = _read_settings_and_copy(usesettings, sub_files)
+    settings = _read_settings_and_copy(usesettings, sub_files.settings)
     denoise_settings = settings["preprocess"]
     do_denoise = denoise_settings["denoise"]
     samseg_settings = settings["samseg"]
     logger.debug(settings)
->>>>>>> 066dcffa
+
 
     if init_transform:
         init_transform = np.loadtxt(init_transform)
@@ -128,8 +113,8 @@
         RAS2LPS = np.diag([-1, -1, 1, 1])
         init_transform = RAS2LPS @ init_transform @ RAS2LPS
 
-    _prepare_t1(T1, sub_files)
-    _prepare_t2(T1, T2, registerT2, sub_files)
+    _prepare_t1(T1, sub_files.reference_volume)
+    _prepare_t2(T1, T2, registerT2, sub_files.T2_reg)
 
     # -------------------------PIPELINE STEPS---------------------------------
     # TODO: denoise T1 here with the sanlm filter, T2 denoised after coreg.
@@ -167,7 +152,7 @@
         atlas_level2,
         atlas_affine_name,
         gmm_parameters,
-    ) = _setup_atlas(samseg_settings, sub_files)
+    ) = _setup_atlas(samseg_settings, sub_files.T2_reg)
 
     if initatlas:
         # initial affine registration of atlas to input images,
@@ -580,17 +565,11 @@
             logtext = re.sub(text, "", logtext)
         f.write(logtext)
         f.write("</pre></BODY></HTML>")
-<<<<<<< HEAD
         f.close()
-=======
-        f.close()
-
-    html_writer.write_template(sub_files)
-
-
-def _setup_logger(sub_files):
+
+
+def _setup_logger(logfile):
     """Add FileHandler etc."""
-    logfile = os.path.join(sub_files.subpath, "charm_log.html")
     with open(logfile, "a") as f:
         f.write("<HTML><HEAD><TITLE>charm report</TITLE></HEAD><BODY><pre>")
         f.close()
@@ -600,10 +579,9 @@
     fh.setLevel(logging.DEBUG)
     logger.addHandler(fh)
     utils.simnibs_logger.register_excepthook(logger)
-    return logfile
-
-
-def _read_settings_and_copy(usesettings, sub_files):
+
+
+def _read_settings_and_copy(usesettings, fn_settingslog):
     # read settings and copy settings file
     if usesettings is None:
         fn_settings = os.path.join(SIMNIBSDIR, "charm.ini")
@@ -613,40 +591,40 @@
         fn_settings = usesettings
     settings = utils.settings_reader.read_ini(fn_settings)
     try:
-        shutil.copyfile(fn_settings, sub_files.settings)
+        shutil.copyfile(fn_settings, fn_settingslog)
     except shutil.SameFileError:
         pass
     return settings
 
 
-def _prepare_t1(T1, sub_files):
+def _prepare_t1(T1, reference_volume):
     # copy T1 (as nii.gz) if supplied
     if T1:
         if os.path.exists(T1):
             # Cast to float32 and save
             T1_tmp = nib.load(T1)
             T1_tmp.set_data_dtype(np.float32)
-            nib.save(T1_tmp, sub_files.reference_volume)
+            nib.save(T1_tmp, reference_volume)
         else:
             raise FileNotFoundError(f"Could not find input T1 file: {T1}")
 
 
-def _prepare_t2(T1, T2, registerT2, sub_files):
+def _prepare_t2(T1, T2, registerT2, T2_reg):
     if T2:
         T2_exists = os.path.exists(T2)
         if registerT2:
             if T2_exists:
-                charm_utils._registerT1T2(T1, T2, sub_files.T2_reg)
+                charm_utils._registerT1T2(T1, T2, T2_reg)
             else:
                 raise FileNotFoundError(f"Could not find input T2 file: {T2}")
         else:
             if T2_exists:
                 T2_tmp = nib.load(T2)
                 T2_tmp.set_data_dtype(np.float32)
-                nib.save(T2_tmp, sub_files.T2_reg)
-
-
-def _setup_atlas(samseg_settings, sub_files):
+                nib.save(T2_tmp, T2_reg)
+
+
+def _setup_atlas(samseg_settings, T2_reg):
     # Set-up atlas paths
     atlas_name = samseg_settings["atlas_name"]
     logger.info("Using " + atlas_name + " as charm atlas.")
@@ -659,7 +637,7 @@
     atlas_affine_name = os.path.join(atlas_path, atlas_settings_names["affine_atlas"])
     atlas_level1 = os.path.join(atlas_path, atlas_settings_names["atlas_level1"])
     atlas_level2 = os.path.join(atlas_path, atlas_settings_names["atlas_level2"])
-    if os.path.exists(sub_files.T2_reg):
+    if os.path.exists(T2_reg):
         gmm_parameters = os.path.join(
             atlas_path, atlas_settings_names["gaussian_parameters_t2"]
         )
@@ -685,4 +663,3 @@
     if T2 and os.path.exists(sub_files.T2_reg):
         logger.info("Denoising the registered T2 and saving.")
         charm_utils._denoise_input_and_save(sub_files.T2_reg, sub_files.T2_reg_denoised)
->>>>>>> 066dcffa
