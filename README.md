# SimNIBS
<<<<<<< HEAD

![SimNIBS Fronpage](docs/_static/gallery/simnibs_workflow.png)
=======
 
![SimNIBS Fronpage](docs/images/simnibs_frontpage.png)
>>>>>>> b9e5ea7f
The main goal of SimNIBS is to calculate electric fields caused by Transcranial Electrical Stimulation (TES) and Transcranial Magnetic Stimulation (TMS).
 
  
The pipeline is divided in three parts:
1. Automatic segmentation of MRI images and meshing to create individualized head models
2. Calculation of electric fields through the Finite Element Method (FEM)
3. Post-processing of results for further analysis.

## Build Status
| Linux   | Windows    | MacOS |
|---------|------------|-----|
| [![Build Status](https://dev.azure.com/simnibs/simnibs/_apis/build/status/Linux?branchName=master)](https://dev.azure.com/simnibs/simnibs/_build/latest?definitionId=4&branchName=master) | [![Build Status](https://dev.azure.com/simnibs/simnibs/_apis/build/status/Windows?branchName=master)](https://dev.azure.com/simnibs/simnibs/_build/latest?definitionId=5&branchName=master) |  [![Build Status](https://dev.azure.com/simnibs/simnibs/_apis/build/status/MacOS?branchName=master)](https://dev.azure.com/simnibs/simnibs/_build/latest?definitionId=9&branchName=master)   |

## Getting Started

SimNIBS runs on 64bit Windows, Linux and MacOS machines.
Please visit [the SimNIBS website](https://simnibs.github.io/simnibs/build/html/installation/simnibs_installer.html) for instructions on how to download and install SimNIBS.


## Authors
Please see [the SimNIBS website](./docs/contributors.rst) for a complete list of contributors.

## 3rd Party Files
We have included code or binaries from the following project to this repository:
* [Gmsh](www.gmsh.info)
* [meshfix](https://github.com/MarcoAttene/MeshFix-V2.1)
* [SPM12](https://www.fil.ion.ucl.ac.uk/spm/software/spm12/)
* [CAT12](http://www.neuro.uni-jena.de/cat/)
* [PETSc](https://www.mcs.anl.gov/petsc/)
* [HYPRE](https://github.com/hypre-space/hypre)
* [MPICH](https://www.mpich.org/)
* [MSMPI](https://github.com/Microsoft/Microsoft-MPI)
* [CYGWIN](https://www.cygwin.com/)
* [pygpc](https://github.com/konstantinweise/pygpc)
* [PyPardiso](https://github.com/haasad/PyPardisoProject)

For a full list of files and licenses, please see the [3RD-PARTY.md](3RD-PARTY.md) file<|MERGE_RESOLUTION|>--- conflicted
+++ resolved
@@ -1,11 +1,6 @@
 # SimNIBS
-<<<<<<< HEAD
 
 ![SimNIBS Fronpage](docs/_static/gallery/simnibs_workflow.png)
-=======
- 
-![SimNIBS Fronpage](docs/images/simnibs_frontpage.png)
->>>>>>> b9e5ea7f
 The main goal of SimNIBS is to calculate electric fields caused by Transcranial Electrical Stimulation (TES) and Transcranial Magnetic Stimulation (TMS).
  
   
